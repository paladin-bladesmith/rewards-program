--- conflicted
+++ resolved
@@ -8,8 +8,6 @@
 
 import {
   combineCodec,
-  getAddressDecoder,
-  getAddressEncoder,
   getStructDecoder,
   getStructEncoder,
   getU8Decoder,
@@ -62,33 +60,19 @@
     ]
   >;
 
-export type InitializeHolderRewardsInstructionData = {
-  discriminator: number;
-  pubkey: Address;
-};
-
-export type InitializeHolderRewardsInstructionDataArgs = { pubkey: Address };
+export type InitializeHolderRewardsInstructionData = { discriminator: number };
+
+export type InitializeHolderRewardsInstructionDataArgs = {};
 
 export function getInitializeHolderRewardsInstructionDataEncoder(): Encoder<InitializeHolderRewardsInstructionDataArgs> {
   return transformEncoder(
-<<<<<<< HEAD
-    getStructEncoder([
-      ['discriminator', getU8Encoder()],
-      ['pubkey', getAddressEncoder()],
-    ]),
-    (value) => ({ ...value, discriminator: 2 })
-=======
     getStructEncoder([['discriminator', getU8Encoder()]]),
     (value) => ({ ...value, discriminator: 1 })
->>>>>>> 91fbfd7f
   );
 }
 
 export function getInitializeHolderRewardsInstructionDataDecoder(): Decoder<InitializeHolderRewardsInstructionData> {
-  return getStructDecoder([
-    ['discriminator', getU8Decoder()],
-    ['pubkey', getAddressDecoder()],
-  ]);
+  return getStructDecoder([['discriminator', getU8Decoder()]]);
 }
 
 export function getInitializeHolderRewardsInstructionDataCodec(): Codec<
@@ -118,7 +102,6 @@
   mint: Address<TAccountMint>;
   /** System program. */
   systemProgram?: Address<TAccountSystemProgram>;
-  pubkey: InitializeHolderRewardsInstructionDataArgs['pubkey'];
 };
 
 export function getInitializeHolderRewardsInstruction<
@@ -162,9 +145,6 @@
     ResolvedAccount
   >;
 
-  // Original args.
-  const args = { ...input };
-
   // Resolve default values.
   if (!accounts.systemProgram.value) {
     accounts.systemProgram.value =
@@ -181,9 +161,7 @@
       getAccountMeta(accounts.systemProgram),
     ],
     programAddress,
-    data: getInitializeHolderRewardsInstructionDataEncoder().encode(
-      args as InitializeHolderRewardsInstructionDataArgs
-    ),
+    data: getInitializeHolderRewardsInstructionDataEncoder().encode({}),
   } as InitializeHolderRewardsInstruction<
     typeof PALADIN_REWARDS_PROGRAM_ADDRESS,
     TAccountHolderRewardsPool,
