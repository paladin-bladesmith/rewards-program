//! Program instruction types.

use {
    shank::ShankInstruction,
    solana_program::{
        instruction::{AccountMeta, Instruction},
        program_error::ProgramError,
        pubkey::Pubkey,
        system_program,
    },
};

/// Instructions supported by the Paladin Rewards program.
#[rustfmt::skip]
#[derive(Clone, Copy, Debug, PartialEq, ShankInstruction)]
pub enum PaladinRewardsInstruction {
    /// Configures a holder rewards pool for a mint that has been configured
    /// with the rewards program as a transfer hook program.
    ///
    /// This instruction will:
    ///
    /// - Initialize a holder rewards pool account.
    /// - Initialize the required accounts for the transfer hook.
    ///
    /// Accounts expected by this instruction:
    ///
    /// 0. `[w]` Holder rewards pool account.
    /// 1. `[w]` Transfer hook extra account metas account.
    /// 2. `[ ]` Token mint.
    /// 3. `[s]` Mint authority.
    /// 4. `[ ]` System program.
    #[account(
        0,
        writable,
        name = "holder_rewards_pool",
        desc = "Holder rewards pool account."
    )]
    #[account(
        1,
        writable,
        name = "holder_rewards_pool_token_account_info",
        desc = "Holder rewards pool token account."
    )]
    #[account(
        2,
        name = "mint",
        desc = "Token mint.",
    )]
    #[account(
        3,
        name = "system_program",
        desc = "System program.",
    )]
    InitializeHolderRewardsPool,
    /// Initializes a holder rewards account for a token account.
    ///
    /// This instruction will evaluate the token account's share of the total
    /// supply of the mint and use that to calculate the holder rewards
    /// account's share of the total rewards pool.
    ///
    /// Accounts expected by this instruction:
    ///
    /// 0. `[ ]` Holder rewards pool account.
    /// 1. `[w]` Holder rewards account.
    /// 2. `[ ]` Token account.
    /// 3. `[ ]` Token mint.
    /// 4. `[ ]` System program.
    #[account(
        0,
        writable,
        name = "holder_rewards_pool",
        desc = "Holder rewards pool account.",
    )]
    #[account(
        1,
        writable,
        name = "owner",
        desc = "Token account owner.",
    )]
    #[account(
        2,
        writable,
        name = "holder_rewards",
        desc = "Holder rewards account.",
    )]
    #[account(
        3,
        name = "token_account",
        desc = "Token account.",
    )]
    #[account(
        4,
        name = "mint",
        desc = "Token mint.",
    )]
    #[account(
        5,
        name = "system_program",
        desc = "System program.",
    )]
    InitializeHolderRewards,
    /// Moves accrued SOL rewards into the provided token account based on the
    /// share of the total rewards pool represented in the holder rewards
    /// account.
    ///
    /// Accounts expected by this instruction:
    ///
    /// 0. `[w]` Holder rewards pool account.
    /// 1. `[w]` Holder rewards account.
    /// 2. `[w]` Token account.
    /// 3. `[ ]` Token mint.
    /// 4. `[w]?` Sponsor account if rent_debt is non zero.
    #[account(
        0,
        writable,
        name = "holder_rewards_pool",
        desc = "Holder rewards pool account."
    )]
    #[account(
        1,
        writable,
        name = "holder_rewards",
        desc = "Holder rewards account.",
    )]
    #[account(
        2,
        writable,
        name = "token_account",
        desc = "Token account.",
    )]
    #[account(
        3,
        name = "mint",
        desc = "Token mint.",
    )]
    #[account(
        4,
        writable,
        name = "owner",
        desc = "owner of token account",
    )]
    HarvestRewards,
    /// Closes the provided holder rewards account.
    #[account(
        0,
        writable,
        name = "holder_rewards_pool",
        desc = "Holder rewards pool account."
    )]
    #[account(
        1,
        writable,
        name = "holder_rewards",
        desc = "Holder rewards account.",
    )]
    #[account(
        2,
        name = "token_account",
        desc = "Token account.",
    )]
    #[account(
        3,
        name = "mint",
        desc = "Token mint.",
    )]
    #[account(
        4,
<<<<<<< HEAD
        writable,
        name = "owner",
        desc = "Owner of the account.",
    )]
    CloseHolderRewards,
    #[account(
        0,
        writable,
        name = "holder_rewards_pool",
        desc = "Holder rewards pool account."
    )]
    #[account(
        1,
        writable,
        name = "holder_rewards_pool_token_account",
        desc = "Holder rewards pool token account."
    )]
    #[account(
        2,
        writable,
        name = "holder_rewards",
        desc = "Holder rewards account.",
    )]
    #[account(
        3,
        writable,
        name = "token_account",
        desc = "Token account.",
    )]
    #[account(
        4,
        name = "mint",
        desc = "Token mint.",
    )]
    #[account(
        5,
        name = "owner",
        desc = "Owner of the account.",
    )]
    #[account(
        6,
        name = "token program",
        desc = "token program",
    )]
    Deposit { amount: u64},
     #[account(
        0,
        writable,
        name = "holder_rewards_pool",
        desc = "Holder rewards pool account."
    )]
    #[account(
        1,
        writable,
        name = "holder_rewards_pool_token_account",
        desc = "Holder rewards pool token account."
    )]
    #[account(
        2,
        writable,
        name = "holder_rewards",
        desc = "Holder rewards account.",
    )]
    #[account(
        3,
=======
>>>>>>> 0792f920
        writable,
        name = "token_account",
        desc = "Token account.",
    )]
    #[account(
        4,
        name = "mint",
        desc = "Token mint.",
    )]
    #[account(
        5,
        name = "owner",
        desc = "Owner of the account.",
    )]
    #[account(
        6,
        name = "token program",
        desc = "token program",
    )]
    Withdraw,
}

impl PaladinRewardsInstruction {
    /// Packs a
    /// [PaladinRewardsInstruction](enum.PaladinRewardsInstruction.html)
    /// into a byte buffer.
    pub fn pack(&self) -> Vec<u8> {
        match self {
            PaladinRewardsInstruction::InitializeHolderRewardsPool => vec![0],
            PaladinRewardsInstruction::InitializeHolderRewards => vec![1],
            PaladinRewardsInstruction::HarvestRewards => vec![2],
            PaladinRewardsInstruction::CloseHolderRewards => vec![3],
<<<<<<< HEAD
            PaladinRewardsInstruction::Deposit { amount } => {
                let mut data = Vec::with_capacity(33);
                data.push(4);
                data.extend_from_slice(bytemuck::bytes_of(amount));
                data
            }
            PaladinRewardsInstruction::Withdraw => vec![5],
=======
>>>>>>> 0792f920
        }
    }

    /// Unpacks a byte buffer into a
    /// [PaladinRewardsInstruction](enum.PaladinRewardsInstruction.html).
    pub fn unpack(input: &[u8]) -> Result<Self, ProgramError> {
        match input.split_first() {
            Some((&0, _)) => Ok(PaladinRewardsInstruction::InitializeHolderRewardsPool),
            Some((&1, _)) => Ok(PaladinRewardsInstruction::InitializeHolderRewards),
            Some((&2, _)) => Ok(PaladinRewardsInstruction::HarvestRewards),
            Some((&3, _)) => Ok(PaladinRewardsInstruction::CloseHolderRewards),
<<<<<<< HEAD
            Some((&4, rest)) => {
                let amount = *rest
                    .get(..32)
                    .map(bytemuck::from_bytes)
                    .ok_or(ProgramError::InvalidInstructionData)?;
                Ok(PaladinRewardsInstruction::Deposit { amount })
            }
            Some((&5, _)) => Ok(PaladinRewardsInstruction::Withdraw),
=======
>>>>>>> 0792f920
            _ => Err(ProgramError::InvalidInstructionData),
        }
    }
}

/// Creates an
/// [InitializeHolderRewardsPool](enum.PaladinRewardsInstruction.html)
/// instruction.
pub fn initialize_holder_rewards_pool(
    holder_rewards_pool_address: &Pubkey,
    holder_rewards_pool_ata: &Pubkey,
    mint_address: &Pubkey,
) -> Instruction {
    let accounts = vec![
        AccountMeta::new(*holder_rewards_pool_address, false),
        AccountMeta::new(*holder_rewards_pool_ata, false),
        AccountMeta::new_readonly(*mint_address, false),
        AccountMeta::new_readonly(system_program::id(), false),
    ];
    let data = PaladinRewardsInstruction::InitializeHolderRewardsPool.pack();
    Instruction::new_with_bytes(crate::id(), &data, accounts)
}

/// Creates an [InitializeHolderRewards](enum.PaladinRewardsInstruction.html)
/// instruction.
pub fn initialize_holder_rewards(
    holder_rewards_pool_address: &Pubkey,
    holder_rewards_address: &Pubkey,
    owner: &Pubkey,
    token_account_address: &Pubkey,
    mint_address: &Pubkey,
) -> Instruction {
    let accounts = vec![
        AccountMeta::new(*holder_rewards_pool_address, false),
        AccountMeta::new(*holder_rewards_address, false),
        AccountMeta::new(*owner, true),
        AccountMeta::new_readonly(*token_account_address, false),
        AccountMeta::new_readonly(*mint_address, false),
        AccountMeta::new_readonly(system_program::id(), false),
    ];
    let data = PaladinRewardsInstruction::InitializeHolderRewards.pack();
    Instruction::new_with_bytes(crate::id(), &data, accounts)
}

/// Creates a [HarvestRewards](enum.PaladinRewardsInstruction.html) instruction.
pub fn harvest_rewards(
    holder_rewards_pool_address: &Pubkey,
    holder_rewards_address: &Pubkey,
    token_account_address: &Pubkey,
    mint_address: &Pubkey,
<<<<<<< HEAD
    owner_address: &Pubkey,
=======
>>>>>>> 0792f920
) -> Instruction {
    let accounts: Vec<_> = [
        AccountMeta::new(*holder_rewards_pool_address, false),
        AccountMeta::new(*holder_rewards_address, false),
        AccountMeta::new(*token_account_address, false),
        AccountMeta::new_readonly(*mint_address, false),
        AccountMeta::new(*owner_address, true),
    ]
    .into_iter()
    .collect();
    let data = PaladinRewardsInstruction::HarvestRewards.pack();
    Instruction::new_with_bytes(crate::id(), &data, accounts)
}

/// Creates a [CloseHolderRewards](enum.PaladinRewardsInstruction.html)
/// instruction.
pub fn close_holder_rewards(
    holder_rewards_pool_address: Pubkey,
    holder_rewards_address: Pubkey,
    token_account_address: Pubkey,
    mint_address: Pubkey,
    owner: Pubkey,
) -> Instruction {
    let accounts = vec![
        AccountMeta::new_readonly(holder_rewards_pool_address, false),
        AccountMeta::new(holder_rewards_address, false),
        AccountMeta::new_readonly(token_account_address, false),
        AccountMeta::new_readonly(mint_address, false),
        AccountMeta::new(owner, false),
    ];
    let data = PaladinRewardsInstruction::CloseHolderRewards.pack();
    Instruction::new_with_bytes(crate::id(), &data, accounts)
}

/// Creates a [CloseHolderRewards](enum.PaladinRewardsInstruction.html)
/// instruction.
pub fn deposit(
    holder_rewards_pool_address: Pubkey,
    holder_rewards_address: Pubkey,
    token_account_address: Pubkey,
    mint_address: Pubkey,
    owner: Pubkey,
    amount: u64,
) -> Instruction {
    let accounts = vec![
        AccountMeta::new_readonly(holder_rewards_pool_address, false),
        AccountMeta::new(holder_rewards_address, false),
        AccountMeta::new_readonly(token_account_address, false),
        AccountMeta::new_readonly(mint_address, false),
        AccountMeta::new(owner, true),
        AccountMeta::new(spl_token::id(), false),
    ];
    let data = PaladinRewardsInstruction::Deposit { amount }.pack();
    Instruction::new_with_bytes(crate::id(), &data, accounts)
}

pub fn withdraw(
    holder_rewards_pool_address: Pubkey,
    holder_rewards_address: Pubkey,
    token_account_address: Pubkey,
    mint_address: Pubkey,
    owner: Pubkey,
) -> Instruction {
    let accounts = vec![
        AccountMeta::new_readonly(holder_rewards_pool_address, false),
        AccountMeta::new(holder_rewards_address, false),
        AccountMeta::new_readonly(token_account_address, false),
        AccountMeta::new_readonly(mint_address, false),
        AccountMeta::new(owner, true),
        AccountMeta::new(spl_token::id(), false),
    ];
    let data = PaladinRewardsInstruction::Withdraw.pack();
    Instruction::new_with_bytes(crate::id(), &data, accounts)
}

#[cfg(test)]
mod tests {
    use super::*;

    #[test]
    fn test_pack_unpack_initialize_holder_rewards_pool() {
        let original = PaladinRewardsInstruction::InitializeHolderRewardsPool;
        let packed = original.pack();
        let unpacked = PaladinRewardsInstruction::unpack(&packed).unwrap();
        assert_eq!(original, unpacked);
    }

    #[test]
    fn test_pack_unpack_initialize_holder_rewards() {
        let original = PaladinRewardsInstruction::InitializeHolderRewards;
        let packed = original.pack();
        let unpacked = PaladinRewardsInstruction::unpack(&packed).unwrap();
        assert_eq!(original, unpacked);
    }

    #[test]
    fn test_pack_unpack_harvest_rewards() {
        let original = PaladinRewardsInstruction::HarvestRewards;
        let packed = original.pack();
        let unpacked = PaladinRewardsInstruction::unpack(&packed).unwrap();
        assert_eq!(original, unpacked);
    }

    #[test]
    fn test_pack_unpack_close_holder_rewards() {
        let original = PaladinRewardsInstruction::CloseHolderRewards;
        let packed = original.pack();
        let unpacked = PaladinRewardsInstruction::unpack(&packed).unwrap();
        assert_eq!(original, unpacked);
    }
}<|MERGE_RESOLUTION|>--- conflicted
+++ resolved
@@ -165,7 +165,6 @@
     )]
     #[account(
         4,
-<<<<<<< HEAD
         writable,
         name = "owner",
         desc = "Owner of the account.",
@@ -231,8 +230,6 @@
     )]
     #[account(
         3,
-=======
->>>>>>> 0792f920
         writable,
         name = "token_account",
         desc = "Token account.",
@@ -265,7 +262,6 @@
             PaladinRewardsInstruction::InitializeHolderRewards => vec![1],
             PaladinRewardsInstruction::HarvestRewards => vec![2],
             PaladinRewardsInstruction::CloseHolderRewards => vec![3],
-<<<<<<< HEAD
             PaladinRewardsInstruction::Deposit { amount } => {
                 let mut data = Vec::with_capacity(33);
                 data.push(4);
@@ -273,8 +269,6 @@
                 data
             }
             PaladinRewardsInstruction::Withdraw => vec![5],
-=======
->>>>>>> 0792f920
         }
     }
 
@@ -286,7 +280,6 @@
             Some((&1, _)) => Ok(PaladinRewardsInstruction::InitializeHolderRewards),
             Some((&2, _)) => Ok(PaladinRewardsInstruction::HarvestRewards),
             Some((&3, _)) => Ok(PaladinRewardsInstruction::CloseHolderRewards),
-<<<<<<< HEAD
             Some((&4, rest)) => {
                 let amount = *rest
                     .get(..32)
@@ -295,8 +288,6 @@
                 Ok(PaladinRewardsInstruction::Deposit { amount })
             }
             Some((&5, _)) => Ok(PaladinRewardsInstruction::Withdraw),
-=======
->>>>>>> 0792f920
             _ => Err(ProgramError::InvalidInstructionData),
         }
     }
@@ -347,10 +338,7 @@
     holder_rewards_address: &Pubkey,
     token_account_address: &Pubkey,
     mint_address: &Pubkey,
-<<<<<<< HEAD
     owner_address: &Pubkey,
-=======
->>>>>>> 0792f920
 ) -> Instruction {
     let accounts: Vec<_> = [
         AccountMeta::new(*holder_rewards_pool_address, false),
