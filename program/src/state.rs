//! Program state types.
//!
//!
//! The Paladin rewards program's state plays a critical role in managing
//! each holder's share of rewards in the pool.
//!
//! There are two key components involved in this strategy.
//!
//! 1. The pool state tracks the current rewards per token exchange rate, which
//!    is updated _marginally_ each time new rewards are deposited into the
//!    pool.
//! 2. The holder rewards state records what that exchange rate was when this
//!    holder last harvested rewards.
//!
//! This relationship ensures the system can properly manage changing token
//! supply, caused by either minting new tokens or burning.
//!
//!
//! Consider the following scenario.
//!
//! ```text
//! 
//! -- Legend --
//!
//!     `rewards_per_share`:    Total rewards / token supply.
//!     `available_rewards:`    The number of lamports that can be withdrawn
//!                             from the pool without going below the
//!                             rent-exempt minimum.
//!     `last_seen_rate`:       The rewards per share on the pool when the
//!                             holder last harvested.
//! --
//!
//! Pool:   token_supply:       100         Alice:  last_seen_rate:     0
//!         rewards_per_token:  1                   token_balance:      25
//!         available_rewards:  100                 eligible_for:       25
//!
//!                                         Bob:    last_seen_rate:     0
//!                                                 token_balance:      40
//!                                                 eligible_for:       40
//!
//!                                         Carol:  last_seen_rate:     0
//!                                                 token_balance:      35
//!                                                 eligible_for:       35
//!
//! --> Mint 25 tokens to new holder Dave.
//!
//! When Dave's holder rewards account is created, it records the current
//! rewards per token rate, since Dave can't harvest rewards until new rewards
//! are deposited into the pool.
//!
//! Pool:   token_supply:       125         Alice:  last_seen_rate:     0
//!         rewards_per_token:  1                   token_balance:      25
//!         available_rewards:  100                 eligible_for:       25
//!
//!                                         Bob:    last_seen_rate:     0
//!                                                 token_balance:      40
//!                                                 eligible_for:       40
//!
//!                                         Carol:  last_seen_rate:     0
//!                                                 token_balance:      35
//!                                                 eligible_for:       35
//!
//!                                         Dave:   last_seen_rate:     1
//!                                                 token_balance:      25
//!                                                 eligible_for:       0
//!
//! --> Bob harvests.
//!
//! The rewards per token rate is stored in Bob's holder account state.
//!
//! Pool:   token_supply:       125         Alice:  last_seen_rate:     0
//!         rewards_per_token:  1                   token_balance:      25
//!         available_rewards:  60                  eligible_for:       25
//!
//!                                         Bob:    last_seen_rate:     1
//!                                                 token_balance:      40
//!                                                 eligible_for:       0
//!
//!                                         Carol:  last_seen_rate:     0
//!                                                 token_balance:      35
//!                                                 eligible_for:       35
//!
//!                                         Dave:   last_seen_rate:     1
//!                                                 token_balance:      25
//!                                                 eligible_for:       0
//!
//! --> Alice harvests, then burns all of her tokens.
//!
//! Although Alice has modified the token supply by burning, the pool's rate
//! isn't updated until the next reward distribution, so the remaining holders
//! can still claim rewards at the old rate.
//!
//! Pool:   token_supply:       100         Alice:  last_seen_rate:     1
//!         rewards_per_token:  1                   token_balance:      0
//!         available_rewards:  35                  eligible_for:       0
//!
//!                                         Bob:    last_seen_rate:     1
//!                                                 token_balance:      40
//!                                                 eligible_for:       0
//!
//!                                         Carol:  last_seen_rate:     0
//!                                                 token_balance:      35
//!                                                 eligible_for:       35
//!
//!                                         Dave:   last_seen_rate:     1
//!                                                 token_balance:      25
//!                                                 eligible_for:       0
//!
//! --> 200 rewards are deposited into the pool.
//!
//! The new rate is adjusted by calculating the rewards per token on _only_ the
//! newly added rewards, then adding that rate to the existing rate.
//!
//! That means the new rate is 1 + (200 / 100) = 3.
//!
//! Since the rate has now been updated, Bob becomes eligible for a portion of
//! the newly added rewards.
//!
//! He's eligible for (3 - 1) * 40 = 80 rewards.
//!
//! Dave is now eligible for rewards as well, since he has a non-zero balance.
//!
//! He's eligible for (3 - 1) * 25 = 50 rewards.
//!
//! Pool:   token_supply:       100         Alice:  last_seen_rate:     1
//!         rewards_per_token:  3                   token_balance:      0
//!         available_rewards:  235                 eligible_for:       0
//!
//!                                         Bob:    last_seen_rate:     1
//!                                                 token_balance:      40
//!                                                 eligible_for:       80
//!
//!                                         Carol:  last_seen_rate:     0
//!                                                 token_balance:      35
//!                                                 eligible_for:       105
//!
//!                                         Dave:   last_seen_rate:     1
//!                                                 token_balance:      25
//!                                                 eligible_for:       50
//!
//! Now the total unharvested claims is 80 + 105 + 50 = 235, which is exactly
//! what's availabe in the pool.
//! ```

use {
    bytemuck::{Pod, Zeroable},
    shank::ShankAccount,
    solana_program::pubkey::Pubkey,
};

/// The seed prefix (`"sweep"`) in bytes used to derive the address of the
/// sweep account.
/// Seeds: `"sweep".
pub const SEED_PREFIX_SWEEP: &[u8] = b"sweep";
/// The seed prefix (`"holder"`) in bytes used to derive the address of a
/// token account's holder rewards account.
/// Seeds: `"holder" + token_account_address`.
pub const SEED_PREFIX_HOLDER_REWARDS: &[u8] = b"holder";
/// The seed prefix (`"holder_pool"`) in bytes used to derive the address of
/// the mint's holder rewards pool account.
/// Seeds: `"holder_pool" + mint_address`.
pub const SEED_PREFIX_HOLDER_REWARDS_POOL: &[u8] = b"holder_pool";

/// Derive the address of the sweep account.
pub fn get_sweep_address(program_id: &Pubkey) -> Pubkey {
    Pubkey::find_program_address(&[SEED_PREFIX_SWEEP], program_id).0
}

/// Derive the address of a holder rewards account.
pub fn get_holder_rewards_address(token_account_address: &Pubkey, program_id: &Pubkey) -> Pubkey {
    get_holder_rewards_address_and_bump_seed(token_account_address, program_id).0
}

/// Derive the address of a holder rewards account, with bump seed.
pub fn get_holder_rewards_address_and_bump_seed(
    token_account_address: &Pubkey,
    program_id: &Pubkey,
) -> (Pubkey, u8) {
    Pubkey::find_program_address(
        &collect_holder_rewards_seeds(token_account_address),
        program_id,
    )
}

pub(crate) fn collect_holder_rewards_seeds(token_account_address: &Pubkey) -> [&[u8]; 2] {
    [SEED_PREFIX_HOLDER_REWARDS, token_account_address.as_ref()]
}

pub(crate) fn collect_holder_rewards_signer_seeds<'a>(
    token_account_address: &'a Pubkey,
    bump_seed: &'a [u8],
) -> [&'a [u8]; 3] {
    [
        SEED_PREFIX_HOLDER_REWARDS,
        token_account_address.as_ref(),
        bump_seed,
    ]
}

/// Derive the address of a holder rewards pool account.
pub fn get_holder_rewards_pool_address(mint_address: &Pubkey, program_id: &Pubkey) -> Pubkey {
    get_holder_rewards_pool_address_and_bump_seed(mint_address, program_id).0
}

/// Derive the address of a holder rewards pool account, with bump seed.
pub fn get_holder_rewards_pool_address_and_bump_seed(
    mint_address: &Pubkey,
    program_id: &Pubkey,
) -> (Pubkey, u8) {
    Pubkey::find_program_address(&collect_holder_rewards_pool_seeds(mint_address), program_id)
}

pub(crate) fn collect_holder_rewards_pool_seeds(mint_address: &Pubkey) -> [&[u8]; 2] {
    [SEED_PREFIX_HOLDER_REWARDS_POOL, mint_address.as_ref()]
}

pub(crate) fn collect_holder_rewards_pool_signer_seeds<'a>(
    mint_address: &'a Pubkey,
    bump_seed: &'a [u8],
) -> [&'a [u8]; 3] {
    [
        SEED_PREFIX_HOLDER_REWARDS_POOL,
        mint_address.as_ref(),
        bump_seed,
    ]
}

/// A holder rewards account which tracks the rewards accumulated by a holder
/// of tokens.
#[derive(Clone, Copy, Debug, Default, PartialEq, Pod, ShankAccount, Zeroable)]
#[repr(C)]
pub struct HolderRewards {
    /// The rewards per token exchange rate when this holder last harvested.
    ///
    /// Stored as a `u128`, which includes a scaling factor of `1e18` to
    /// represent the exchange rate with 18 decimal places of precision.
    pub last_accumulated_rewards_per_token: u128,
    /// The amount of unharvested rewards currently stored in the holder
    /// rewards account that can be harvested by the holder.
    pub unharvested_rewards: u64,
    /// The account that sponsored the rent for this account,
    /// `Pubkey::default()` indicates no sponsor.
    pub rent_sponsor: Pubkey,
    /// The amount of rent owed back to the patron.
    pub rent_debt: u64,
    /// If the account has a rent sponsor then this was the balance at time of
    /// sponsoring.
    ///
    /// If the balance falls below this level then the patron can close the
    /// account to recover their rent. This is done to mitigate baiting &
    /// griefing patrons (who expect to receive their sponsored rent back within
    /// some predictable time frame).
    pub minimum_balance: u64,
    /// Aligns to 80 bytes (multiple of 16).
    pub _padding: u64,
}

impl HolderRewards {
    pub const LEN: usize = std::mem::size_of::<HolderRewards>();
<<<<<<< HEAD
=======

    pub fn new(last_accumulated_rewards_per_token: u128, unharvested_rewards: u64) -> Self {
        Self {
            last_accumulated_rewards_per_token,
            unharvested_rewards,
            _padding: 0,
        }
    }
>>>>>>> 91fbfd7f
}

/// Tracks the rewards accumulated by the system and manages the distribution
/// of rewards to holders.
///
/// All rewards ready to be distributed are stored directly on this account.
#[derive(Clone, Copy, Debug, PartialEq, Pod, ShankAccount, Zeroable)]
#[repr(C)]
pub struct HolderRewardsPool {
    /// The current rewards per token exchange rate.
    ///
    /// Stored as a `u128`, which includes a scaling factor of `1e18` to
    /// represent the exchange rate with 18 decimal places of precision.
    pub accumulated_rewards_per_token: u128,
    /// Tracks the last updated lmaports so we can track inbound payments.
    pub lamports_last: u64,

    pub _padding: u64,
}

impl HolderRewardsPool {
    pub const LEN: usize = std::mem::size_of::<HolderRewardsPool>();
}<|MERGE_RESOLUTION|>--- conflicted
+++ resolved
@@ -257,17 +257,6 @@
 
 impl HolderRewards {
     pub const LEN: usize = std::mem::size_of::<HolderRewards>();
-<<<<<<< HEAD
-=======
-
-    pub fn new(last_accumulated_rewards_per_token: u128, unharvested_rewards: u64) -> Self {
-        Self {
-            last_accumulated_rewards_per_token,
-            unharvested_rewards,
-            _padding: 0,
-        }
-    }
->>>>>>> 91fbfd7f
 }
 
 /// Tracks the rewards accumulated by the system and manages the distribution
