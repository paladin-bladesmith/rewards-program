--- conflicted
+++ resolved
@@ -141,7 +141,6 @@
     setup_token_account_common(context, token_account, owner, mint, amount, true).await;
 }
 
-<<<<<<< HEAD
 pub async fn setup_sponsor(context: &mut ProgramTestContext, sponsor: &Pubkey) {
     let rent = context.banks_client.get_rent().await.unwrap();
     let lamports = rent.minimum_balance(0);
@@ -155,11 +154,7 @@
     )
 }
 
-#[allow(clippy::arithmetic_side_effects)]
-pub async fn setup_system_account(
-=======
 pub async fn setup_rent_exempt_account(
->>>>>>> 91fbfd7f
     context: &mut ProgramTestContext,
     address: &Pubkey,
     excess_lamports: u64,
