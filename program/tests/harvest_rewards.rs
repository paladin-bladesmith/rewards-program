--- conflicted
+++ resolved
@@ -9,12 +9,8 @@
         state::{get_holder_rewards_address, get_holder_rewards_pool_address, HolderRewards},
     },
     setup::{
-<<<<<<< HEAD
-        setup, setup_holder_rewards_account, setup_holder_rewards_pool_account, setup_sponsor,
-=======
         setup, setup_holder_rewards_account, setup_holder_rewards_pool_account, setup_mint,
->>>>>>> 91fbfd7f
-        setup_token_account,
+        setup_sponsor, setup_token_account,
     },
     solana_program_test::*,
     solana_sdk::{
@@ -720,7 +716,6 @@
     let holder_rewards_pool =
         get_holder_rewards_pool_address(&mint, &paladin_rewards_program::id());
 
-<<<<<<< HEAD
     // Sponsor details.
     let mut context = setup().start_with_context().await;
     let rent = context.banks_client.get_rent().await.unwrap();
@@ -738,8 +733,6 @@
         })
         .unwrap_or_default();
 
-=======
->>>>>>> 91fbfd7f
     setup_holder_rewards_pool_account(
         &mut context,
         &holder_rewards_pool,
